<!--- Copyright (c) 2013 Gordon Williams, Pur3 Ltd. See the file LICENSE for copying permission. -->
# EspruinoDocs

Espruino Documentation and Code

This project generates the website and tutorial code for [Espruino.com](http://espruino.com). This also contains the modules that can be required by the [Espruino  Web IDE](http://www.espruino.com/Web+IDE). You can contribute to the site and standardised modules in this project.

Documentation files are written [GitHub Markdown](https://help.github.com/articles/github-flavored-markdown) with additional metadata. Basically, a script that looks for the following (on the start of a line):

    * KEYWORDS: Comma,Separated,List ; Defines keywords for this file
    * APPEND_KEYWORD: Keyword        ; Append a list of pages that match the keyword
    * USES: Comma,Separated,List  ; Defines parts that are used by the given tutorial
    * APPEND_USES: part              ; Append a list of pages that have this part in their USES_PARTS list
    * APPEND_JSDOC: filename         ; Append JavaScript documentation based on the JS in the given file
    * APPEND_PINOUT: boardname       ; Append Pinout for the given board

It also looks for a title (second line, after copyright notices) which it uses to create the title of the HTML page (and of links to it).

There are a few extra bits too:

* ```[[My Page]]``` links to a page on the Espruino website
* ```[[http://youtu.be/VIDEOID]]``` puts a video on the page
* ```![Image Title](MyFilename/foo.png)``` Adds an image. Images should be in a directory named after the filename of the file referencing them (or the same directory as the file referencing them)

It then converts the Markdown to HTML and shoves it on the Espruino website. Lovely!

<<<<<<< HEAD
## Build Requirements
=======
JavaScript
----------

Any `.js` files in `examples` have a webpage created that uses the comments as markdown, and then adds the code as a code block right at the end.

All other `.js` files are treated as modules. They are minified using Google's online closure compiler and the SIMPLE_OPTIMISATIONS flag. To get advanced optimisations, you must add the exact text `@compilation_level ADVANCED_OPTIMIZATIONS` into the comments at the head of the file.

Building
-------
>>>>>>> c1be1547

### Step 1: Obtain Espruino Source Code

Checked out the `Espruino` source at the same same level as `EspruinoDocs` folder. Assuming you're in the `EspruinoDocs` folder...

```
$ cd ..
$ git clone git@github.com:espruino/Espruino.git`
$ cd EspruinoDocs
```


### Step 2: Install Node.js® and npm

If you have Node.js and npm installed skip this step.

If you haven't got Node.js JavaScript runtime installed or the JavaScript Package managers installed  do so via the installation guides below.

* [Windows Installation Guide](http://treehouse.github.io/installation-guides/windows/node-windows.html)
* [Mac Installation Guide](http://treehouse.github.io/installation-guides/mac/node-mac.html)
* [Linux Installation Guide](http://treehouse.github.io/installation-guides/linux/node-linux.html)



### Step 3: Install Required Node Modules

In order to generate the documentation and view it you require several JavaScript packages. To install them issue the following command:

```
$ npm install
```

This will install all JavaScript dependancies.

## Build Process

### First Time:

For the first time you can run:

```
$ ./build.sh
```

### Subsequent Times:

You can then run it with:

```
$ npm run build
```

The output will be placed in the `html` directory.

## View Generated Documentation

You can load a development version of the website locally.  It will *not* look exactly like the production site but you can test your build and links.

```
$ npm start
```

Then load up a page in a browser: [http://localhost:3040/EspruinoBoard](http://localhost:3040/EspruinoBoard)

<<<<<<< HEAD
--------

# Troubleshooting

## OS X

### Set Maximum Open Files
On OSX, most likely the default amount of open files will be set too low.  This may cause
an error during the build, like: "Error: EMFILE, too many open files 'tasks/File Converter.md'"

Make sure you have at least 1024 for the value of open files.

```
$ ulimit -n       # see current limit
```

Increase the limit:

```
$ ulimit -n 1024  # increase to 1024
```
=======

>>>>>>> c1be1547
<|MERGE_RESOLUTION|>--- conflicted
+++ resolved
@@ -24,19 +24,13 @@
 
 It then converts the Markdown to HTML and shoves it on the Espruino website. Lovely!
 
-<<<<<<< HEAD
-## Build Requirements
-=======
-JavaScript
-----------
+## JavaScript
 
 Any `.js` files in `examples` have a webpage created that uses the comments as markdown, and then adds the code as a code block right at the end.
 
 All other `.js` files are treated as modules. They are minified using Google's online closure compiler and the SIMPLE_OPTIMISATIONS flag. To get advanced optimisations, you must add the exact text `@compilation_level ADVANCED_OPTIMIZATIONS` into the comments at the head of the file.
 
-Building
--------
->>>>>>> c1be1547
+## Build Requirements
 
 ### Step 1: Obtain Espruino Source Code
 
@@ -101,9 +95,6 @@
 
 Then load up a page in a browser: [http://localhost:3040/EspruinoBoard](http://localhost:3040/EspruinoBoard)
 
-<<<<<<< HEAD
---------
-
 # Troubleshooting
 
 ## OS X
@@ -122,7 +113,4 @@
 
 ```
 $ ulimit -n 1024  # increase to 1024
-```
-=======
-
->>>>>>> c1be1547
+```